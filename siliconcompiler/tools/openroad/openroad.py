import os
import re
import shutil
import math
import siliconcompiler
from siliconcompiler.floorplan import _infer_diearea

####################################################################
# Make Docs
####################################################################

def make_docs():
    '''
    OpenROAD is an automated physical design platform for
    integrated circuit design with a complete set of features
    needed to translate a synthesized netlist to a tapeout ready
    GDSII.

    Documentation:https://github.com/The-OpenROAD-Project/OpenROAD

    Sources: https://github.com/The-OpenROAD-Project/OpenROAD

    Installation: https://github.com/The-OpenROAD-Project/OpenROAD-flow-scripts

    '''

    chip = siliconcompiler.Chip('<design>')
    chip.set('arg', 'step', '<step>')
    chip.set('arg', 'index', '<index>')
    # TODO: how to make it clear in docs that certain settings are
    # target-dependent?
    chip.load_target('freepdk45_demo')
    setup(chip)

    return chip

################################
# Setup Tool (pre executable)
################################

def setup(chip, mode='batch'):

    # default tool settings, note, not additive!

    tool = 'openroad'
    refdir = 'tools/'+tool
    step = chip.get('arg', 'step')
    index = chip.get('arg', 'index')
    flow = chip.get('option', 'flow')
    pdkname = chip.get('option', 'pdk')

    if mode == 'show':
        clobber = True
        option = "-no_init -gui"
    else:
        clobber = False
        option = "-no_init"

    script = 'sc_apr.tcl'

    # exit automatically in batch mode and not bkpt
    if (mode=='batch') and (step not in chip.get('option', 'bkpt')):
        option += " -exit"

    chip.set('tool', tool, 'exe', tool, clobber=clobber)
    chip.set('tool', tool, 'vswitch', '-version', clobber=clobber)
    chip.set('tool', tool, 'version', '>=v2.0-3394', clobber=clobber)
    chip.set('tool', tool, 'format', 'tcl', clobber=clobber)
    chip.set('tool', tool, 'option',  step, index, option, clobber=clobber)
    chip.set('tool', tool, 'refdir',  step, index, refdir, clobber=clobber)
    chip.set('tool', tool, 'script',  step, index, script, clobber=clobber)

    # normalizing thread count based on parallelism and local
    threads = os.cpu_count()
    if not chip.get('option', 'remote') and step in chip.getkeys('flowgraph', flow):
        np = len(chip.getkeys('flowgraph', flow, step))
        threads = int(math.ceil(os.cpu_count()/np))

    chip.set('tool', tool, 'threads', step, index, threads, clobber=clobber)

    # Input/Output requirements
    if step == 'floorplan':
        if (not chip.valid('input', 'netlist') or
            not chip.get('input', 'netlist')):
            chip.add('tool', tool, 'input', step, index, chip.design +'.vg')
    else:
        if (not chip.valid('input', 'def') or
            not chip.get('input', 'def')):
            chip.add('tool', tool, 'input', step, index, chip.design +'.def')

    chip.add('tool', tool, 'output', step, index, chip.design + '.sdc')
    chip.add('tool', tool, 'output', step, index, chip.design + '.vg')
    chip.add('tool', tool, 'output', step, index, chip.design + '.def')

    # openroad makes use of these parameters
    targetlibs = chip.get('asic', 'logiclib')
    stackup = chip.get('asic', 'stackup')
    if stackup and targetlibs:
        mainlib = targetlibs[0]
        macrolibs = chip.get('asic', 'macrolib')
        #Note: only one footprint supported in maainlib
        libtype = chip.getkeys('library', mainlib, 'asic', 'footprint')[0]

        chip.add('tool', tool, 'require', step, index, ",".join(['asic', 'logiclib']))
        chip.add('tool', tool, 'require', step, index, ",".join(['asic', 'stackup',]))
        chip.add('tool', tool, 'require', step, index, ",".join(['library', mainlib, 'asic', 'footprint', libtype, 'alias']))
        chip.add('tool', tool, 'require', step, index, ",".join(['library', mainlib, 'asic', 'footprint', libtype, 'symmetry']))
        chip.add('tool', tool, 'require', step, index, ",".join(['library', mainlib, 'asic', 'footprint', libtype, 'size']))
        chip.add('tool', tool, 'require', step, index, ",".join(['pdk', pdkname, 'aprtech', 'openroad', stackup, libtype, 'lef']))

        for lib in (targetlibs + macrolibs):
            for corner in chip.getkeys('library', lib, 'model', 'timing', 'nldm'):
                chip.add('tool', tool, 'require', step, index, ",".join(['library', lib, 'model', 'timing', 'nldm', corner]))
            chip.add('tool', tool, 'require', step, index, ",".join(['library', lib, 'model', 'layout', 'lef', stackup]))
    else:
        chip.error = 1
        chip.logger.error(f'Stackup and logiclib parameters required for OpenROAD.')

    variables = (
        'place_density',
        'pad_global_place',
        'pad_detail_place',
        'macro_place_halo',
        'macro_place_channel'
    )
    for variable in variables:
        # For each OpenROAD tool variable, read default from PDK and write it
        # into schema. If PDK doesn't contain a default, the value must be set
        # by the user, so we add the variable keypath as a requirement.
        if chip.valid('pdk', pdkname, 'var', tool, stackup, variable):
            value = chip.get('pdk', pdkname, 'var', tool, stackup, variable)
            # Clobber needs to be False here, since a user might want to
            # overwrite these.
            chip.set('tool', tool, 'var', step, index, variable, value,
                     clobber=False)

        keypath = ','.join(['tool', tool, 'var', step, index, variable])
        chip.add('tool', tool, 'require', step, index, keypath)

    #for clock in chip.getkeys('clock'):
    #    chip.add('tool', tool, 'require', step, index, ','.join(['clock', clock, 'period']))
    #    chip.add('tool', tool, 'require', step, index, ','.join(['clock', clock, 'pin']))

    #for supply in chip.getkeys('supply'):
    #    chip.add('tool', tool, 'require', step, index, ','.join(['supply', supply, 'level']))
    #    chip.add('tool', tool, 'require', step, index, ','.join(['supply', supply, 'pin']))

    # basic warning and error grep check on logfile
    chip.set('tool', tool, 'regex', step, index, 'warnings', "WARNING", clobber=False)
    chip.set('tool', tool, 'regex', step, index, 'errors', "ERROR", clobber=False)

    # reports
    logfile = f"{step}.log"
    for metric in chip.getkeys('metric', 'default', 'default'):
        if metric not in ('runtime', 'memory',
                          'luts', 'dsps', 'brams'):
            chip.set('tool', tool, 'report', step, index, metric, logfile)

################################
# Version Check
################################

def parse_version(stdout):
    # stdout will be in one of the following forms:
    # - 1 08de3b46c71e329a10aa4e753dcfeba2ddf54ddd
    # - 1 v2.0-880-gd1c7001ad
    # - v2.0-1862-g0d785bd84

    # strip off the "1" prefix if it's there
    version = stdout.split()[-1]

    pieces = version.split('-')
    if len(pieces) > 1:
        # strip off the hash in the new version style
        return '-'.join(pieces[:-1])
    else:
        return pieces[0]

def normalize_version(version):
    if '.' in version:
        return version.lstrip('v')
    else:
        return '0'

def pre_process(chip):
    step = chip.get('arg', 'step')

    # Only do diearea inference if we're on floorplanning step and these
    # parameters are all unset.
    if (step != 'floorplan' or
        chip.get('asic', 'diearea') or
        chip.get('asic', 'corearea') or
<<<<<<< HEAD
        chip.valid('input', 'def')):
=======
        (chip.valid('input', 'def') and chip.get('input', 'def'))):
>>>>>>> df53c6af
        return

    r = _infer_diearea(chip)
    if r is None:
        return
    diearea, corearea = r

    # TODO: this feels like a hack: putting these here puts them in
    # sc_manifest.tcl, but they don't remain in the manifest in future steps.
    chip.set('asic', 'diearea', diearea)
    chip.set('asic', 'corearea', corearea)

################################
# Post_process (post executable)
################################

def post_process(chip):
    ''' Tool specific function to run after step execution
    '''

    #Check log file for errors and statistics
    step = chip.get('arg', 'step')
    index = chip.get('arg', 'index')
    logfile = f"{step}.log"

    # parsing log file
    errors = 0
    warnings = 0
    metric = None

    with open(logfile) as f:
        for line in f:
            metricmatch = re.search(r'^SC_METRIC:\s+(\w+)', line)
            errmatch = re.match(r'^Error:', line)
            warnmatch = re.match(r'^\[WARNING', line)
            area = re.search(r'^Design area (\d+)\s+u\^2\s+(.*)\%\s+utilization', line)
            tns = re.search(r'^tns (.*)', line)
            wns = re.search(r'^wns (.*)', line)
            slack = re.search(r'^worst slack (.*)', line)
            vias = re.search(r'^Total number of vias = (.*).', line)
            wirelength = re.search(r'^Total wire length = (.*) um', line)
            power = re.search(r'^Total(.*)', line)
            if metricmatch:
                metric = metricmatch.group(1)
            elif errmatch:
                errors = errors + 1
            elif warnmatch:
                warnings = warnings +1
            elif area:
                #TODO: not sure the openroad utilization makes sense?
                cellarea = round(float(area.group(1)), 2)
                utilization = round(float(area.group(2)), 2)
                totalarea = round(cellarea/(utilization/100), 2)
                chip.set('metric', step, index, 'cellarea', cellarea, clobber=True)
                chip.set('metric', step, index, 'totalarea', totalarea, clobber=True)
                chip.set('metric', step, index, 'utilization', utilization, clobber=True)
            elif tns:
                chip.set('metric', step, index, 'setuptns', round(float(tns.group(1)), 2), clobber=True)
            elif wns:
                chip.set('metric', step, index, 'setupwns', round(float(wns.group(1)), 2), clobber=True)
            elif slack:
                chip.set('metric', step, index, metric, round(float(slack.group(1)), 2), clobber=True)
            elif wirelength:
                chip.set('metric', step, index, 'wirelength', round(float(wirelength.group(1)), 2), clobber=True)
            elif vias:
                chip.set('metric', step, index, 'vias', int(vias.group(1)), clobber=True)
            elif metric == "power":
                if power:
                    powerlist = power.group(1).split()
                    leakage = powerlist[2]
                    total = powerlist[3]
                    chip.set('metric', step, index, 'peakpower', float(total), clobber=True)
                    chip.set('metric', step, index, 'leakagepower', float(leakage), clobber=True)

    #Setting Warnings and Errors
    chip.set('metric', step, index, 'errors', errors, clobber=True)
    chip.set('metric', step, index, 'warnings', warnings, clobber=True)

    #Temporary superhack!rm
    #Getting cell count and net number from DEF
    if errors == 0:
        with open("outputs/" + chip.design + ".def") as f:
            for line in f:
                cells = re.search(r'^COMPONENTS (\d+)', line)
                nets = re.search(r'^NETS (\d+)', line)
                pins = re.search(r'^PINS (\d+)', line)
                if cells:
                    chip.set('metric', step, index, 'cells', int(cells.group(1)), clobber=True)
                elif nets:
                    chip.set('metric', step, index, 'nets', int(nets.group(1)), clobber=True)
                elif pins:
                    chip.set('metric', step, index, 'pins', int(pins.group(1)), clobber=True)

    if step == 'sta':
        # Copy along GDS for verification steps that rely on it
        shutil.copy(f'inputs/{chip.design}.gds', f'outputs/{chip.design}.gds')

    #Return 0 if successful
    return 0



##################################################
if __name__ == "__main__":

    chip = make_docs()
    chip.write_manifest("openroad.json")<|MERGE_RESOLUTION|>--- conflicted
+++ resolved
@@ -190,11 +190,7 @@
     if (step != 'floorplan' or
         chip.get('asic', 'diearea') or
         chip.get('asic', 'corearea') or
-<<<<<<< HEAD
         chip.valid('input', 'def')):
-=======
-        (chip.valid('input', 'def') and chip.get('input', 'def'))):
->>>>>>> df53c6af
         return
 
     r = _infer_diearea(chip)
