--- conflicted
+++ resolved
@@ -45,10 +45,6 @@
 
     # Run the local 'import' step if necessary.
     if 'import' in chip.getkeys('flowgraph'):
-<<<<<<< HEAD
-        # Pre-process: Run an 'import' stage locally, and upload the
-        # in-progress build directory to the remote server.
-        # Data is encrypted if user / key were specified.
         #setting step to active
         tool = chip.get('flowgraph', 'import', 'tool')
         searchdir = "siliconcompiler.tools." + tool
@@ -61,10 +57,7 @@
         setup_tool(chip, 'import', str(0))
 
         # Run the actual import step locally.
-        chip.runstep('import', '0', {}, multiprocessing.Event())
-=======
         chip._runstep('import', '0', {}, multiprocessing.Event())
->>>>>>> 2e906c07
 
         # Set 'steplist' to all steps, sans 'import'.
         remote_steplist = []
