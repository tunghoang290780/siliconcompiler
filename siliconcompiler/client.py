--- conflicted
+++ resolved
@@ -488,12 +488,8 @@
     loop.run_until_complete(fetch_results_request(chips))
 
     # Unzip the results.
-<<<<<<< HEAD
+    top_design = chips[-1].get('design')[-1]
     job_hash = chips[-1].get('remote', 'hash')[-1]
-=======
-    job_hash = chips[-1].status['job_hash']
-    top_design = chips[-1].get('design')[-1]
->>>>>>> c805753a
     subprocess.run(['unzip', '%s.zip'%job_hash])
     # Remove the results archive after it is extracted.
     os.remove('%s.zip'%job_hash)
