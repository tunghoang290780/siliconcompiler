--- conflicted
+++ resolved
@@ -95,14 +95,9 @@
     # LVS Runsets
     chip.set('pdk','lvs','runset','netgen', stackup, pdkdir+'/setup/netgen/lvs_setup.tcl')
 
-<<<<<<< HEAD
-    # Layer map
-    chip.set('pdk','layermap','klayout', stackup, 'def', 'gds', pdkdir+'/setup/klayout/skywater130.lyt')
-=======
     # Layer map and display file
     chip.set('pdk', 'layermap', 'klayout', stackup, 'def', 'gds', pdkdir+'/setup/klayout/skywater130.lyt')
     chip.set('pdk', 'display', 'klayout', stackup, pdkdir+'/setup/klayout/sky130A.lyp')
->>>>>>> 9515c41a
 
     # Routing Grid Definitions
 
